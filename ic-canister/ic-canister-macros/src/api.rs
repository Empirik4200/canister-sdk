use lazy_static::lazy_static;
use proc_macro::TokenStream;
use proc_macro2::Span;
use quote::{quote, ToTokens};
use serde::Deserialize;
use std::collections::BTreeMap;
use std::sync::Mutex;
use syn::parse::{Parse, ParseStream};
use syn::punctuated::Punctuated;
use syn::spanned::Spanned;
use syn::{
    parse_macro_input, Error, FnArg, Ident, ImplItemMethod, Item, Pat, PatIdent, PatTuple,
    ReturnType, Signature, Stmt, Token, Type, TypeTuple, VisPublic, Visibility,
};

#[derive(Default, Deserialize, Debug)]
struct ApiAttrParameters {
    #[serde(rename = "trait", default)]
    pub is_trait: bool,
}

pub(crate) fn api_method(
    method_type: &str,
    attr: TokenStream,
    item: TokenStream,
    is_management_api: bool,
    with_args: bool,
) -> TokenStream {
    let mut input = parse_macro_input!(item as ImplItemMethod);

    // Insert `pre_update` call before executing the method first
    let method_name = input.sig.ident.to_string();
    if method_type == "update" && method_name != "pre_update" {
        let pre_update_stmt = syn::parse2::<syn::Stmt>(quote! {
            self.pre_update(#method_name, #method_type.into());
        })
        .unwrap();
        input.block.stmts.insert(0, pre_update_stmt);
    }

    let input = input;
    let method = &input.sig.ident;
    let orig_vis = input.vis.clone();

    let parameters =
        serde_tokenstream::from_tokenstream::<ApiAttrParameters>(&attr.into()).unwrap();

    let _ = &input
        .sig
        .generics
        .params
        .iter()
        .filter_map(|generic| match generic {
            syn::GenericParam::Lifetime(_) => Some(generic),
            _ => panic!("candid method does not support generics that are not lifetimes"),
        })
        .collect::<Vec<_>>();

    if method_type == "init" && parameters.is_trait {
        panic!("Cannot set up init method for a trait definition. This should be done by the struct that implements this trait.");
    }

    if let Err(e) = store_candid_definitions(method_type, &input.sig) {
        return e.to_compile_error().into();
    }

    let method_name = method.to_string();
    let export_name = if !is_management_api {
        format!("canister_{method_type} {method_name}")
    } else {
        format!("canister_{method_type}")
    };

    let internal_method = Ident::new(&format!("__{method_name}"), method.span());

    let internal_method_notify = Ident::new(&format!("___{method_name}"), method.span());

    let return_type = &input.sig.output;
    let reply_call = if is_management_api {
        if *return_type != ReturnType::Default {
            panic!("{method_type} method cannot have a return type.");
        }

        quote! {}
    } else {
        match return_type {
            ReturnType::Default => quote! {::ic_cdk::api::call::reply(())},
            ReturnType::Type(_, t) => match t.as_ref() {
                Type::Tuple(_) => quote! {::ic_cdk::api::call::reply(result)},
                _ => quote! {::ic_cdk::api::call::reply((result,))},
            },
        }
    };

    let inner_return_type = match return_type {
        ReturnType::Default => quote! {()},
        ReturnType::Type(_, t) => quote! {#t},
    };

    let args = &input.sig.inputs;
    let mut arg_types = Punctuated::new();
    let mut args_destr = Punctuated::new();
    let mut has_self = false;

    let mut self_lifetime = quote! {};

    for arg in args {
        let (arg_type, arg_pat) = match arg {
            FnArg::Receiver(r) => {
                has_self = true;
                match &r.reference {
                    Some((_, Some(lt))) => {
                        self_lifetime = quote! {#lt};
                        continue;
                    }
                    _ => continue,
                }
            }
            FnArg::Typed(t) => (&t.ty, t.pat.as_ref()),
        };

        let arg_name = match arg_pat {
            Pat::Ident(x) => &x.ident,
            _ => panic!("Invalid arg name"),
        };

        arg_types.push_value(arg_type.as_ref().clone());
        arg_types.push_punct(Default::default());

        let ident = PatIdent {
            attrs: vec![],
            by_ref: None,
            mutability: None,
            ident: arg_name.clone(),
            subpat: None,
        };
        args_destr.push_value(Pat::Ident(ident));
        args_destr.push_punct(Default::default());
    }

    if !with_args && !args_destr.is_empty() {
        return syn::Error::new(
            input.span(),
            format!("{} method cannot have arguments", method_type),
        )
        .to_compile_error()
        .into();
    }

    let return_lifetime = if parameters.is_trait || input.sig.asyncness.is_none() {
        quote! { #self_lifetime }
    } else {
        quote! { '_ }
    };

    if !has_self {
        return TokenStream::from(
            syn::Error::new(input.span(), "API method must have a `&self` argument")
                .to_compile_error(),
        );
    }

    let arg_type = TypeTuple {
        paren_token: Default::default(),
        elems: arg_types,
    };

    let args_destr_tuple = PatTuple {
        attrs: vec![],
        paren_token: Default::default(),
        elems: args_destr.clone(),
    };

    let is_async_return_type = if let ReturnType::Type(_, ty) = &input.sig.output {
        let extracted = crate::derive::extract_type_if_matches("AsyncReturn", ty);
        &**ty != extracted
    } else {
        false
    };

    let await_call = if input.sig.asyncness.is_some() {
        quote! { .await }
    } else {
        quote! {}
    };

    let await_call_if_result_is_async = if is_async_return_type {
        quote! { .await }
    } else {
        quote! {}
    };

    let export_function = if parameters.is_trait {
        let mut methods = METHODS_EXPORTS.lock().unwrap();
        methods.push(ExportMethodData {
            method_name,
            export_name,
            arg_count: args.len(),
            is_async: input.sig.asyncness.is_some(),
            is_return_type_async: is_async_return_type,
            return_type: match return_type {
                ReturnType::Default => ReturnVariant::Default,
                ReturnType::Type(_, t) => match t.as_ref() {
                    Type::Tuple(_) => ReturnVariant::Tuple,
                    _ => ReturnVariant::Type,
                },
            },
        });
        quote! {}
    } else {
        let args_destr_tuple = if with_args {
            quote! {
                let #args_destr_tuple: #arg_type = ::ic_cdk::api::call::arg_data();
            }
        } else {
            quote! {}
        };
        quote! {
            #[cfg(all(target_arch = "wasm32", not(feature = "no_api")))]
            #[export_name = #export_name]
            fn #internal_method() {
                ::ic_cdk::setup();
                ::ic_cdk::spawn(async {
                    #args_destr_tuple
                    let mut instance = Self::init_instance();
                    let result = instance. #method(#args_destr) #await_call #await_call_if_result_is_async;
                    #reply_call
                });
            }
        }
    };

    let expanded = quote! {
        #[allow(dead_code)]
        #input

        #export_function

        #[cfg(not(target_arch = "wasm32"))]
        #[allow(dead_code)]
        #orig_vis fn #internal_method<#self_lifetime>(#args) -> ::std::pin::Pin<Box<dyn ::core::future::Future<Output = ::ic_cdk::api::call::CallResult<#inner_return_type>> + #return_lifetime>> {
            // todo: trap handler
            let result = self. #method(#args_destr);
            Box::pin(async move { Ok(result #await_call) })
        }

        #[cfg(not(target_arch = "wasm32"))]
        #[allow(unused_mut)]
        #[allow(unused_must_use)]
        #orig_vis fn #internal_method_notify<#self_lifetime>(#args) -> ::std::result::Result<(), ::ic_cdk::api::call::RejectionCode> {
            // todo: trap handler
            self. #method(#args_destr);
            Ok(())
        }
    };

    TokenStream::from(expanded)
}

#[derive(Debug)]
pub struct StateGetter {
    pub method_name: String,
    pub state_type: String,
}

lazy_static! {
    pub static ref STATE_GETTER: Mutex<Option<StateGetter>> = Mutex::new(None);
}

pub(crate) fn state_getter(_attr: TokenStream, item: TokenStream) -> TokenStream {
    let input = parse_macro_input!(item as ImplItemMethod);
    let method_name = input.sig.ident.to_string();

    // Check arguments of the getter

    let arg = input.sig.inputs.last();
    match arg {
        Some(FnArg::Receiver(_)) => {}
        _ => {
            return syn::Error::new(
                input.span(),
                "State getter must only have `self` as argument",
            )
            .to_compile_error()
            .into();
        }
    }

    // Check return type of the getter
<<<<<<< HEAD

=======
>>>>>>> 8ada2312
    let return_type = match &input.sig.output {
        ReturnType::Default => panic!("No return type for state getter is specified"),
        ReturnType::Type(_, t) => crate::derive::get_state_type(t),
    };

    let path = match return_type {
        Type::Path(path) => path,
        ty => {
            return syn::Error::new(
                input.span(),
                format!("Invalid return type for state getter: {:#?}", ty),
            )
            .to_compile_error()
            .into()
        }
    };

    let segment = path.path.segments.iter().last();

    if segment.is_none() {
        return syn::Error::new(
            input.span(),
            format!(
                "Unexpected return type for state getter: {:#?}",
                return_type
            ),
        )
        .to_compile_error()
        .into();
    }

    let state_type = segment.expect("already checked").ident.to_string();

    // Check that the body of the getter is empty

    let body = &input.block.stmts;

    match &body[..] {
        [Stmt::Item(Item::Verbatim(ts))] if ts.to_string() == ";" => {}
        _ => {
            return syn::Error::new(
                input.span(),
                "State getter must only be defined inside struct implementation and not in trait definition",
            )
            .to_compile_error()
            .into();
        }
    }

    // Replace state getter

    let old_getter = STATE_GETTER.lock().unwrap().replace(StateGetter {
        method_name,
        state_type,
    });

    if let Some(old_getter) = old_getter {
        return syn::Error::new(
            input.span(),
            format!(
                "Multiple state getters defined. Previous: {}",
                old_getter.method_name
            ),
        )
        .to_compile_error()
        .into();
    }

    TokenStream::from(quote! { #input })
}

#[derive(Clone)]
enum ReturnVariant {
    Default,
    Type,
    Tuple,
}

#[derive(Clone)]
struct ExportMethodData {
    method_name: String,
    export_name: String,
    arg_count: usize,
    is_async: bool,
    is_return_type_async: bool,
    return_type: ReturnVariant,
}

lazy_static! {
    static ref METHODS_EXPORTS: Mutex<Vec<ExportMethodData>> = Mutex::new(Default::default());
}

struct GenerateExportsInput {
    trait_name: Ident,
    struct_name: Ident,
    struct_vis: Visibility,
}

impl Parse for GenerateExportsInput {
    fn parse(input: ParseStream) -> syn::Result<Self> {
        let trait_name = input.parse::<Ident>()?;
        let (struct_name, struct_vis) = if input.is_empty() {
            (
                Ident::new(&format!("__{}_Ident", trait_name), input.span()),
                Visibility::Inherited,
            )
        } else {
            input.parse::<Token![,]>()?;
            (
                input.parse::<Ident>()?,
                Visibility::Public(VisPublic {
                    pub_token: Default::default(),
                }),
            )
        };

        Ok(Self {
            trait_name,
            struct_name,
            struct_vis,
        })
    }
}

pub(crate) fn generate_exports(input: TokenStream) -> TokenStream {
    let generate_input = parse_macro_input!(input as GenerateExportsInput);
    let GenerateExportsInput {
        trait_name,
        struct_name,
        struct_vis,
    } = generate_input;
    let methods = METHODS_EXPORTS.lock().unwrap();

    let methods = methods.iter().map(|method| {
        let owned: ExportMethodData = method.clone();
        let ExportMethodData { method_name, export_name, arg_count, is_async, is_return_type_async, return_type } = owned;

        let method = Ident::new(&method_name, Span::call_site());
        let internal_method = Ident::new(&format!("__{method}"), Span::call_site());

        // skip first argument as it is always self
        let (args_destr_tuple, args_destr) = if arg_count > 1 {
            let args: Vec<Ident> = (1..arg_count).map(|x| Ident::new(&format!("__arg_{x}"), Span::call_site())).collect();
            (
                quote! { let ( #(#args),* , ) = ::ic_cdk::api::call::arg_data(); },
                quote! { #(#args),* }
            )
        } else {
            (quote! {}, quote! {})
        };

        let await_call = if is_async { quote! {.await}} else {quote! {}};
        let await_call_if_result_is_async = if is_return_type_async { quote! {.await} } else {quote! {}};
        let reply_call = match return_type {
            ReturnVariant::Default => quote! { ::ic_cdk::api::call::reply(()); },
            ReturnVariant::Type => quote! {::ic_cdk::api::call::reply((result,)); },
            ReturnVariant::Tuple => quote! { ::ic_cdk::api::call::reply(result); },
        };

        quote! {
            #[cfg(all(target_arch = "wasm32", not(feature = "no_api")))]
            #[export_name = #export_name]
            fn #internal_method() {
                ::ic_cdk::setup();
                ::ic_cdk::spawn(async {
                    #args_destr_tuple
                    let mut instance = #struct_name ::init_instance();
                    let result = instance. #method(#args_destr) #await_call #await_call_if_result_is_async;

                    #reply_call
                });
            }
        }
    });

    let StateGetter {
        method_name,
        state_type,
    } = STATE_GETTER.lock().unwrap().take().expect(
        "State getter should be defined as a part of trait api via #[state_getter] macro attribute",
    );

    let state_type = Ident::new(&state_type, Span::call_site());
    let method_name = Ident::new(&method_name, Span::call_site());

    let expanded = quote! {
        #[derive(::std::clone::Clone, ::std::fmt::Debug, ::ic_canister::Canister)]
        #[allow(non_camel_case_types)]
        #struct_vis struct #struct_name {
            #[id]
            principal: ::ic_cdk::export::Principal,
        }

        impl #trait_name for #struct_name {
            fn #method_name(&self) -> Rc<RefCell<#state_type>> {
                use ::ic_storage::IcStorage;
                #state_type::get()
            }
        }

        impl ::ic_canister::PreUpdate for #struct_name {}

        #(#methods)*
    };
    expanded.into()
}

#[derive(Clone)]
pub struct Method {
    args: Vec<String>,
    rets: Vec<String>,
    modes: String,
}

// There is no official way to communicate information across proc macro invocations.
// lazy_static works for now, but may get incomplete info with incremental compilation.
// See https://github.com/rust-lang/rust/issues/44034
// Hopefully, we can have an attribute on impl, then we don't need global state.
lazy_static! {
    static ref METHODS: Mutex<BTreeMap<String, Method>> = Mutex::new(Default::default());
    static ref INIT: Mutex<Option<Vec<String>>> = Mutex::new(None);
}

fn store_candid_definitions(modes: &str, sig: &Signature) -> Result<(), syn::Error> {
    let name = sig.ident.to_string();

    let (args, rets) = get_args(sig)?;

    let args: Vec<String> = args
        .iter()
        .map(|t| format!("{}", t.to_token_stream()))
        .collect();

    let rets: Vec<String> = rets
        .iter()
        .map(|t| format!("{}", t.to_token_stream()))
        .collect();

    if modes == "oneway" && !rets.is_empty() {
        return Err(Error::new_spanned(
            &sig.output,
            "oneway function should have no return value",
        ));
    }

    // Insert init
    if modes == "init" && !rets.is_empty() {
        return Err(Error::new_spanned(
            &sig.output,
            "init method should have no return value or return Self",
        ));
    }

    if modes == "init" {
        match &mut *INIT.lock().unwrap() {
            Some(_) => return Err(Error::new_spanned(&sig.ident, "duplicate init method")),
            ret @ None => *ret = Some(args),
        }
        return Ok(());
    }

    if modes == "pre_upgrade" || modes == "post_upgrade" {
        return Ok(());
    }

    // Insert method
    let mut map = METHODS.lock().unwrap();

    if map.contains_key(&name) {
        return Err(Error::new_spanned(
            &name,
            format!("duplicate method name {name}"),
        ));
    }

    let method = Method {
        args,
        rets,
        modes: modes.to_string(),
    };

    map.insert(name, method);

    Ok(())
}

pub(crate) fn generate_idl() -> TokenStream {
    let candid = quote! { ::ic_cdk::export::candid };

    // Init
    let init = INIT.lock().unwrap().as_mut().map(|args| {
        let args = args
            .drain(..)
            .map(|t| generate_arg(quote! { init_args }, &t))
            .collect::<Vec<_>>();

        let res = quote! {
            let mut init_args = Vec::new();
            #(#args)*
        };

        res
    });

    let mut methods = METHODS.lock().unwrap();
    let gen_tys = methods.iter().map(|(name, Method { args, rets, modes })| {
        let args = args
            .iter()
            .map(|t| generate_arg(quote! { args }, t))
            .collect::<Vec<_>>();

        let rets = rets
            .iter()
            .map(|t| generate_arg(quote! { rets }, t))
            .collect::<Vec<_>>();

        let modes = match modes.as_ref() {
            "query" => quote! { vec![#candid::parser::types::FuncMode::Query] },
            "oneway" => quote! { vec![#candid::parser::types::FuncMode::Oneway] },
            "update" => quote! { vec![] },
            _ => unreachable!(),
        };

        quote! {
            {
                let mut args = Vec::new();
                #(#args)*
                let mut rets = Vec::new();
                #(#rets)*
                let func = Function { args, rets, modes: #modes };
                if !cfg!(feature = "no_api") {
                    service.push((#name.to_string(), Type::Func(func)));
                }
            }
        }
    });

    let service = quote! {
        use #candid::types::{CandidType, Function, Type};
        let mut service = Vec::<(String, Type)>::new();
        let mut env = #candid::types::internal::TypeContainer::new();
        #(#gen_tys)*
        service.sort_unstable_by_key(|(name, _)| name.clone());
        let ty = Type::Service(service);
    };

    methods.clear();

    let actor = match init {
        Some(init) => quote! {
            #init
            let actor = Type::Class(init_args, Box::new(ty));
        },
        None => quote! { let actor = ty; },
    };

    let res = quote! {
        {
            #service
            #actor
            ::ic_canister::Idl::new(env, actor)
        }
    };

    TokenStream::from(res)
}


fn generate_arg(name: proc_macro2::TokenStream, ty: &str) -> proc_macro2::TokenStream {
    let ty = syn::parse_str::<Type>(ty).unwrap();
    quote! {
        #name.push(env.add::<#ty>());
    }
}

fn get_args(sig: &Signature) -> Result<(Vec<Type>, Vec<Type>), Error> {
    let mut args = Vec::new();
    for arg in &sig.inputs {
        match arg {
            syn::FnArg::Receiver(r) => {
                if r.reference.is_none() {
                    return Err(Error::new_spanned(
                        arg,
                        "cannot take `self` by value, consider borrowing the value: `&self`",
                    ));
                }
            }
            syn::FnArg::Typed(syn::PatType { ty, .. }) => args.push(ty.as_ref().clone()),
        }
    }
    let rets = match &sig.output {
        ReturnType::Default => Vec::new(),
        ReturnType::Type(_, ty) => match ty.as_ref() {
            Type::Tuple(tuple) => tuple.elems.iter().cloned().collect(),
            ty => {
                // Some types in trait canisters had to be marked as `AsyncReturn` as implementation detail
                // but we do not need this when exporting them to candid files as ic calls them correctly
                // in any case.
                let extracted_type = crate::derive::extract_type_if_matches("AsyncReturn", ty);
                vec![extracted_type.clone()]
            }
        },
    };
    Ok((args, rets))
}<|MERGE_RESOLUTION|>--- conflicted
+++ resolved
@@ -287,10 +287,6 @@
     }
 
     // Check return type of the getter
-<<<<<<< HEAD
-
-=======
->>>>>>> 8ada2312
     let return_type = match &input.sig.output {
         ReturnType::Default => panic!("No return type for state getter is specified"),
         ReturnType::Type(_, t) => crate::derive::get_state_type(t),
