--- conflicted
+++ resolved
@@ -273,10 +273,6 @@
     }
 
     // Check return type of the getter
-<<<<<<< HEAD
-
-=======
->>>>>>> 8ada2312
     let return_type = match &input.sig.output {
         ReturnType::Default => panic!("no return type for state getter is specified"),
         ReturnType::Type(_, t) => crate::derive::get_state_type(t),
@@ -644,7 +640,6 @@
     TokenStream::from(res)
 }
 
-
 fn generate_arg(name: proc_macro2::TokenStream, ty: &str) -> proc_macro2::TokenStream {
     let ty = syn::parse_str::<Type>(ty).unwrap();
     quote! {
