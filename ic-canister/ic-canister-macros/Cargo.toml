--- conflicted
+++ resolved
@@ -12,9 +12,5 @@
 syn = "1.0"
 quote = "1.0"
 proc-macro2 = "1.0"
-<<<<<<< HEAD
-ic-cdk = "0.5.1"
-=======
 ic-cdk = "0.5"
->>>>>>> 3225780c
 lazy_static = "1"