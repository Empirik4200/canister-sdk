use std::cmp::min;
use std::mem::size_of;
<<<<<<< HEAD
=======
use std::num::NonZeroU64;
use std::thread::LocalKey;
>>>>>>> a4e9a063

use dfinity_stable_structures::storable::Bound;
use dfinity_stable_structures::{Memory, Storable};

use crate::Result;
use crate::structure::{CellStructure, StableCell, StableVec, VecStructure};

/// Ring buffer indices state
#[derive(Clone, Debug, PartialEq, Eq)]
pub struct StableRingBufferIndices {
    /// Index of the first element in the buffer
    start: u64,
    /// Number of elements in the buffer
    len: u64,
    /// Capacity of the buffer
    capacity: u64,
}

impl StableRingBufferIndices {
    /// Create a new Indices with the provided capacity
    pub fn new(capacity: NonZeroU64) -> Self {
        Self {
            start: 0,
            len: 0,
            capacity: capacity.get(),
        }
    }

    /// Converts an offset from the start element into an index.
    ///
    /// There is no garantee that an element present at the returned index.
    fn offset_to_index(&self, offset: u64) -> u64 {
        (self.start + offset) % self.capacity
    }

    /// Index of the element placed with the `n` offset from start.
    fn nth_element(&self, n: u64) -> Option<u64> {
        (n < self.len).then_some((self.start + n) % self.capacity)
    }

    /// Index of the element placed with the `n` offset from end.
    fn nth_element_from_end(&self, index: u64) -> Option<u64> {
        let index_from_start = self.len.checked_sub(index + 1)?;
        self.nth_element(index_from_start)
    }

    /// Returns the number of elements in the buffer
    pub fn len(&self) -> u64 {
        self.len
    }

    /// Increases number of elements.
    /// The `capacity` is the upper bound.
    pub fn increase_len(&mut self, by: u64) {
        self.len = min(self.len + by, self.capacity);
    }

    /// Decreases number of elements.
    /// `0`` is the lower bound.
    pub fn decrease_len(&mut self, arg: u64) {
        self.len = self.len.saturating_sub(arg);
    }

    /// Increases first element index.
    /// Will wrap if increased start value >= `capacity`.
    pub fn increase_start(&mut self, by: u64) {
        self.start = self.offset_to_index(by);
    }

    /// Returns the capacity of the buffer
    pub fn capacity(&self) -> u64 {
        self.capacity
    }

    /// Returns whether is empty
    pub fn is_empty(&self) -> bool {
        self.len == 0
    }
}

const STABLE_RING_BUFFER_INDICES_SIZE: usize = 3 * size_of::<u64>();

impl Storable for StableRingBufferIndices {
    const BOUND: Bound = Bound::Bounded {
        max_size: STABLE_RING_BUFFER_INDICES_SIZE as u32,
        is_fixed_size: true,
    };

    fn to_bytes(&self) -> std::borrow::Cow<[u8]> {
        let mut buf = Vec::with_capacity(STABLE_RING_BUFFER_INDICES_SIZE);
        buf.extend_from_slice(&self.start.to_le_bytes());
        buf.extend_from_slice(&self.len.to_le_bytes());
        buf.extend_from_slice(&self.capacity.to_le_bytes());
        buf.into()
    }

    fn from_bytes(bytes: std::borrow::Cow<[u8]>) -> Self {
        Self {
            start: u64::from_le_bytes(bytes[..8].try_into().expect("first: expected 8 bytes")),
            len: u64::from_le_bytes(bytes[8..16].try_into().expect("latest: expected 8 bytes")),
            capacity: u64::from_le_bytes(
                bytes[16..24]
                    .try_into()
                    .expect("capacity: expected 8 bytes"),
            ),
        }
    }
}

/// Stable ring buffer implementation
pub struct StableRingBuffer<T: Storable + Clone, DataMemory: Memory, IndicesMemory: Memory> {
    /// Vector with elements
    data: StableVec<T, DataMemory>,
    /// Indices that specify where are the first and last elements in the buffer
    indices: StableCell<StableRingBufferIndices, IndicesMemory>,
}

impl<T: Storable + Clone, DataMemory: Memory, IndicesMemory: Memory> StableRingBuffer<T, DataMemory, IndicesMemory> {
    /// Creates new ring buffer
    pub fn new(
        data_memory: DataMemory,
        indices_memory: IndicesMemory,
        default_history_size: u64
    )  -> Result<Self> {
        Ok(Self { 
            data: StableVec::new(data_memory)?, 
            indices: StableCell::new(indices_memory, StableRingBufferIndices::new(default_history_size))?
        })
    }

        /// Creates new ring buffer
        pub fn new_with(
            data: StableVec<T, DataMemory>,
            indices: StableCell<StableRingBufferIndices, IndicesMemory>,
        )  -> Self {
            Self { 
                data,
                indices
            }
        }

    /// Removes all elements in the buffer
    pub fn clear(&mut self) {
        self.with_indices_data_mut(|indices, data| {
            *indices = StableRingBufferIndices::new(
                indices
                    .capacity()
                    .try_into()
                    .expect("capacity should be non-zero"),
            );
            data.clear().expect("failed to clear the vector");
        });
    }

    /// Number of elements in the buffer
    pub fn len(&self) -> u64 {
<<<<<<< HEAD
        self.data.len()
=======
        self.with_indices(|i| i.len)
>>>>>>> a4e9a063
    }

    /// Returns whether is empty
    pub fn is_empty(&self) -> bool {
<<<<<<< HEAD
        self.data.is_empty()
=======
        self.with_indices(|i| i.len == 0)
>>>>>>> a4e9a063
    }

    /// Max capacity of the buffer
    pub fn capacity(&self) -> u64 {
        self.with_indices(|i| i.capacity)
    }

    /// Update the ring buffer capacity to the given value.
    /// The elements that do not fit into new capacity will be deleted.
    ///
    /// This operataion performs a copy of all elements that need to be preserved.
    /// This may be inefficient if there are a lot of elements.
    pub fn resize(&mut self, new_capacity: NonZeroU64) {
        self.with_indices_data_mut(|indices, data| {
            if new_capacity.get() == indices.capacity() {
                return;
            }

            let elements_to_copy = min(indices.len, new_capacity.get());
            // Copy to memory all the elements that need to be preserved
            let elements = (0..elements_to_copy)
                .rev()
                .map(|offset| {
                    // These panics should never happen, because `elements_to_copy < indices.len`.
                    let idx = indices
                        .nth_element_from_end(offset)
                        .expect("element should be present");
                    data.get(idx).expect("element should be present")
                })
                .collect::<Vec<_>>();

            // clear the stable vector and fill with the elements
            data.clear().expect("failed to clear the stable vector");
            for element in elements {
                data.push(&element).expect("failed to push element");
            }

            *indices = StableRingBufferIndices::new(new_capacity);
            indices.increase_len(elements_to_copy);
        });
    }

    /// Push new element to the buffer.
    ///
    /// Returns removed element if any
    pub fn push(&mut self, val: &T) -> Option<T> {
        self.with_indices_data_mut(|indices, data| {
            let new_index = indices.offset_to_index(indices.len());

            let replaced = if indices.len() == indices.capacity() {
                indices.increase_start(1);
                // This should never panic, because all indices < capacity are present in the data.
                Some(data.get(new_index).expect("element should be present"))
            } else {
                indices.increase_len(1);
                None
            };

            if new_index == data.len() {
                data.push(val).expect("failed to add new element");
            } else {
                // This should never panic, because `new_index` is inside the `data.len()`.
                data.set(new_index, val)
                    .expect("new index should be inside data vector");
            }

            replaced
        })
    }

<<<<<<< HEAD
    /// Get the element by index from the buffer end
    pub fn get_value_from_end(&self, index: u64) -> Option<T> {
        self.with_indices(|indices| {
            indices
                .index_from_end(index)
                .and_then(|index| self.data.get(index))
        })
    }

    /// Get the element by the absolute index.
    pub fn get_value(&self, index: u64) -> Option<T> {
        self.data.get(index)
=======
    /// Pop the last element from the buffer.
    pub fn pop(&mut self) -> Option<T> {
        self.with_indices_data_mut(|indices, data| {
            let new_len = indices.len.checked_sub(1)?;
            indices.decrease_len(1);
            let index = indices.offset_to_index(new_len);
            data.get(index)
        })
    }

    /// Remove `n` last elements from the buffer.
    pub fn truncate(&mut self, n: u64) {
        self.with_indices_data_mut(|indices, _| {
            indices.decrease_len(n);
        });
    }

    /// Get the first element if it exists.
    pub fn first(&self) -> Option<T> {
        self.nth_element(0)
    }

    /// Get the last element if it exists.
    pub fn last(&self) -> Option<T> {
        self.nth_element_from_end(0)
    }

    /// Get the `n`-th element from the start.
    pub fn nth_element(&self, n: u64) -> Option<T> {
        let index = self.with_indices(|indices| indices.nth_element(n))?;
        self.with_data(|data| data.get(index))
    }

    /// Get the `n`-th element from the end.
    pub fn nth_element_from_end(&self, n: u64) -> Option<T> {
        let index = self.with_indices(|indices| indices.nth_element_from_end(n))?;
        self.with_data(|data| data.get(index))
>>>>>>> a4e9a063
    }

    #[inline]
    fn with_indices<R>(&self, f: impl Fn(&StableRingBufferIndices) -> R) -> R {
        f(self.indices.get())
    }

<<<<<<< HEAD
    #[inline]
=======
    fn with_data<R>(&self, f: impl Fn(&StableVec<T, M>) -> R) -> R {
        self.data.with(|d| {
            let data = d.borrow();
            f(&data)
        })
    }

>>>>>>> a4e9a063
    fn with_indices_data_mut<R>(
        &mut self,
        f: impl Fn(&mut StableRingBufferIndices, &mut StableVec<T, DataMemory>) -> R,
    ) -> R {
            let mut indices = self.indices.get().clone();
            let result = f(&mut indices, &mut self.data);
            self.indices.set(indices).expect("failed to update the indices");
            result
    }

}

#[cfg(test)]
mod tests {

    use std::fmt::Debug;

    use candid::Principal;
    use dfinity_stable_structures::VectorMemory;
    use ic_exports::ic_kit::MockContext;

    use super::*;
    use crate::Storable;

    /// Check the roundtrip value -> bytes -> value for `Storable` object
    fn test_storable_roundtrip<Val: Storable + Eq + std::fmt::Debug>(value: &Val) {
        let bytes = value.to_bytes();
        let decoded = Val::from_bytes(bytes);

        assert_eq!(&decoded, value);
    }

    #[test]
    fn test_indices_offset_to_index() {
        let indices = StableRingBufferIndices::new(4.try_into().unwrap());

        assert_eq!(0, indices.offset_to_index(0));
        assert_eq!(1, indices.offset_to_index(1));
        assert_eq!(2, indices.offset_to_index(2));
        assert_eq!(3, indices.offset_to_index(3));
        assert_eq!(0, indices.offset_to_index(4));
    }

    #[test]
    fn test_indices_nth_element() {
        let capacity = 4;
        let mut indices = StableRingBufferIndices::new(capacity.try_into().unwrap());

        for i in 0..10 {
            assert_eq!(None, indices.nth_element(i));
        }

        let len = 3;
        indices.increase_len(len);

        for i in 0..len {
            assert_eq!(Some(i), indices.nth_element(i));
        }
        for i in len..10 {
            assert_eq!(None, indices.nth_element(i));
        }

        let start = 2;
        indices.increase_start(2);

        for i in 0..len {
            assert_eq!(Some((start + i) % capacity), indices.nth_element(i));
        }
        for i in len..10 {
            assert_eq!(None, indices.nth_element(i));
        }
    }

    #[test]
    fn indices_should_be_storable() {
        test_storable_roundtrip(&StableRingBufferIndices::new(4.try_into().unwrap()));
        test_storable_roundtrip(&StableRingBufferIndices::new(4000.try_into().unwrap()));
    }

<<<<<<< HEAD
    fn check_buffer<T: Storable + Eq + Debug + Clone, DataMemory: Memory, IndicesMemory: Memory>(
        buffer: &StableRingBuffer<T, DataMemory, IndicesMemory>,
        expected: &Vec<T>,
=======
    fn check_buffer<T: Storable + Eq + Debug + Clone, M: Memory>(
        buffer: &StableRingBuffer<T, M>,
        expected: &[T],
>>>>>>> a4e9a063
    ) {
        assert_eq!(buffer.len(), expected.len() as u64);

        for i in 0..expected.len() {
            assert_eq!(Some(&expected[i]), buffer.nth_element(i as u64).as_ref());
        }

        assert_eq!(None, buffer.nth_element(expected.len() as _));
    }

<<<<<<< HEAD
    fn with_buffer(capacity: u64, f: impl Fn(&mut StableRingBuffer<u64, VectorMemory, VectorMemory>)) {
=======
    thread_local! {
        static TEST_DATA: RefCell<StableVec<u64, VectorMemory>> =
            RefCell::new(StableVec::new(VectorMemory::default()).unwrap());

        static TEST_INDICES: RefCell<StableCell<StableRingBufferIndices, VectorMemory>> =
            RefCell::new(StableCell::new(
                VectorMemory::default(),
                StableRingBufferIndices::new(2.try_into().unwrap())
            ).unwrap());
    }

    fn with_buffer(capacity: u64, f: impl Fn(&mut StableRingBuffer<u64, VectorMemory>)) {
>>>>>>> a4e9a063
        let mock_canister_id = Principal::from_slice(&[42; 29]);
        MockContext::new()
            .with_id(mock_canister_id)
            .with_caller(mock_canister_id)
            .inject();

        let mut buffer = StableRingBuffer::new(VectorMemory::default(), VectorMemory::default(), 2).unwrap();
        buffer.clear();
        buffer.resize(capacity.try_into().unwrap());

        f(&mut buffer);
    }

    #[test]
    fn should_push() {
        with_buffer(3, |buffer| {
            check_buffer(buffer, &vec![]);
            assert!(buffer.is_empty());

            assert_eq!(buffer.push(&1), None);
            check_buffer(buffer, &vec![1]);

            assert_eq!(buffer.push(&2), None);
            check_buffer(buffer, &vec![1, 2]);

            assert_eq!(buffer.push(&3), None);
            check_buffer(buffer, &vec![1, 2, 3]);

            assert_eq!(buffer.push(&4), Some(1));
            check_buffer(buffer, &vec![2, 3, 4])
        });
    }

    #[test]
    fn should_pop() {
        with_buffer(5, |buffer| {
            check_buffer(buffer, &vec![]);

            // Checks for not-wrapped buffer.
            for i in 0..3 {
                assert_eq!(buffer.push(&i), None);
            }
            check_buffer(buffer, &vec![0, 1, 2]);

            assert_eq!(buffer.pop(), Some(2));
            check_buffer(buffer, &vec![0, 1]);

            assert_eq!(buffer.pop(), Some(1));
            check_buffer(buffer, &vec![0]);

            assert_eq!(buffer.push(&1), None);
            check_buffer(buffer, &vec![0, 1]);

            assert_eq!(buffer.pop(), Some(1));
            check_buffer(buffer, &vec![0]);

            assert_eq!(buffer.pop(), Some(0));
            check_buffer(buffer, &vec![]);

            assert_eq!(buffer.pop(), None);

            // Checks for wrapped buffer.
            for i in 0..5 {
                assert_eq!(buffer.push(&i), None);
            }
            assert_eq!(buffer.push(&5), Some(0));
            assert_eq!(buffer.push(&6), Some(1));

            let expected = vec![2, 3, 4, 5, 6];
            check_buffer(buffer, &expected);

            for i in 0..5 {
                check_buffer(buffer, &expected[..(5 - i)]);
                assert_eq!(buffer.pop(), Some(expected[4 - i]));
            }
            assert_eq!(buffer.pop(), None);
        });
    }

    #[test]
    fn should_truncate() {
        with_buffer(5, |buffer| {
            check_buffer(buffer, &vec![]);

            // Checks for not-wrapped buffer.
            for i in 0..5 {
                assert_eq!(buffer.push(&i), None);
            }
            check_buffer(buffer, &[0, 1, 2, 3, 4]);
            buffer.truncate(3);
            check_buffer(buffer, &[0, 1]);

            for i in 2..7 {
                buffer.push(&i);
            }
            check_buffer(buffer, &[2, 3, 4, 5, 6]);
            buffer.truncate(3);
            check_buffer(buffer, &[2, 3]);

            // Check replacement of truncated elements returns None.
            for i in 4..7 {
                assert_eq!(buffer.push(&i), None);
            }
            check_buffer(buffer, &[2, 3, 4, 5, 6]);
            assert_eq!(buffer.push(&7), Some(2));
            check_buffer(buffer, &[3, 4, 5, 6, 7]);
        });
    }

    #[test]
    fn should_resize_decrease() {
        with_buffer(3, |buffer| {
            let two = NonZeroU64::try_from(2).unwrap();
            let three = NonZeroU64::try_from(3).unwrap();

            // resize empty buffer
            buffer.resize(two);
            check_buffer(buffer, &vec![]);
            assert_eq!(two.get(), buffer.capacity());

            // resize smaller buffer
            buffer.resize(three);
            buffer.push(&1);
            buffer.resize(two);
            check_buffer(buffer, &vec![1]);
            assert_eq!(two.get(), buffer.capacity());

            // resize same size buffer
            buffer.clear();
            buffer.resize(three);
            buffer.push(&1);
            buffer.push(&2);
            buffer.resize(two);
            check_buffer(buffer, &vec![1, 2]);
            assert_eq!(two.get(), buffer.capacity());

            // resize bigger buffer
            buffer.clear();
            buffer.resize(three);
            buffer.push(&1);
            buffer.push(&2);
            buffer.push(&3);
            buffer.resize(two);
            check_buffer(buffer, &vec![2, 3]);
            assert_eq!(two.get(), buffer.capacity());

            // resize bigger buffer, rolled
            buffer.clear();
            buffer.resize(three);
            buffer.push(&1);
            buffer.push(&2);
            buffer.push(&3);
            buffer.push(&4);
            buffer.resize(two);
            check_buffer(buffer, &vec![3, 4]);
            assert_eq!(two.get(), buffer.capacity());
        });
    }

    #[test]
    fn test_resize_increase() {
        with_buffer(3, |buffer| {
            let three = NonZeroU64::try_from(3).unwrap();
            let four = NonZeroU64::try_from(4).unwrap();

            // resize empty buffer
            buffer.resize(four);
            check_buffer(buffer, &vec![]);
            assert_eq!(four.get(), buffer.capacity());

            // resize non-full buffer
            buffer.resize(three);
            buffer.push(&1);
            buffer.push(&2);
            buffer.resize(four);
            check_buffer(buffer, &vec![1, 2]);
            assert_eq!(four.get(), buffer.capacity());

            // resize full buffer
            buffer.clear();
            buffer.resize(three);
            buffer.push(&1);
            buffer.push(&2);
            buffer.push(&3);
            buffer.resize(four);
            check_buffer(buffer, &vec![1, 2, 3]);
            assert_eq!(four.get(), buffer.capacity());

            // resize full buffer rolled
            buffer.clear();
            buffer.resize(three);
            buffer.push(&1);
            buffer.push(&2);
            buffer.push(&3);
            buffer.push(&4);
            buffer.resize(four);
            buffer.push(&5);
            check_buffer(buffer, &vec![2, 3, 4, 5]);
            assert_eq!(four.get(), buffer.capacity());
        });
    }

    #[test]
    fn should_clear() {
        with_buffer(2, |buffer| {
            check_buffer(buffer, &vec![]);

            buffer.clear();
            check_buffer(buffer, &vec![]);
            assert_eq!(2, buffer.capacity());

            buffer.push(&1);
            buffer.push(&2);
            buffer.push(&3);
            check_buffer(buffer, &vec![2, 3]);
            assert_eq!(2, buffer.capacity());

            buffer.clear();
            check_buffer(buffer, &vec![]);
            assert_eq!(2, buffer.capacity());

            buffer.push(&1);
            check_buffer(buffer, &vec![1]);
            assert_eq!(2, buffer.capacity());

            buffer.clear();
            check_buffer(buffer, &vec![]);
            assert_eq!(2, buffer.capacity());
        })
    }
}<|MERGE_RESOLUTION|>--- conflicted
+++ resolved
@@ -1,10 +1,6 @@
 use std::cmp::min;
 use std::mem::size_of;
-<<<<<<< HEAD
-=======
 use std::num::NonZeroU64;
-use std::thread::LocalKey;
->>>>>>> a4e9a063
 
 use dfinity_stable_structures::storable::Bound;
 use dfinity_stable_structures::{Memory, Storable};
@@ -127,7 +123,7 @@
     pub fn new(
         data_memory: DataMemory,
         indices_memory: IndicesMemory,
-        default_history_size: u64
+        default_history_size: NonZeroU64
     )  -> Result<Self> {
         Ok(Self { 
             data: StableVec::new(data_memory)?, 
@@ -161,25 +157,17 @@
 
     /// Number of elements in the buffer
     pub fn len(&self) -> u64 {
-<<<<<<< HEAD
-        self.data.len()
-=======
-        self.with_indices(|i| i.len)
->>>>>>> a4e9a063
+        self.indices.get().len
     }
 
     /// Returns whether is empty
     pub fn is_empty(&self) -> bool {
-<<<<<<< HEAD
-        self.data.is_empty()
-=======
-        self.with_indices(|i| i.len == 0)
->>>>>>> a4e9a063
+        self.indices.get().len == 0
     }
 
     /// Max capacity of the buffer
     pub fn capacity(&self) -> u64 {
-        self.with_indices(|i| i.capacity)
+        self.indices.get().capacity
     }
 
     /// Update the ring buffer capacity to the given value.
@@ -245,20 +233,6 @@
         })
     }
 
-<<<<<<< HEAD
-    /// Get the element by index from the buffer end
-    pub fn get_value_from_end(&self, index: u64) -> Option<T> {
-        self.with_indices(|indices| {
-            indices
-                .index_from_end(index)
-                .and_then(|index| self.data.get(index))
-        })
-    }
-
-    /// Get the element by the absolute index.
-    pub fn get_value(&self, index: u64) -> Option<T> {
-        self.data.get(index)
-=======
     /// Pop the last element from the buffer.
     pub fn pop(&mut self) -> Option<T> {
         self.with_indices_data_mut(|indices, data| {
@@ -288,33 +262,17 @@
 
     /// Get the `n`-th element from the start.
     pub fn nth_element(&self, n: u64) -> Option<T> {
-        let index = self.with_indices(|indices| indices.nth_element(n))?;
-        self.with_data(|data| data.get(index))
+        let index = self.indices.get().nth_element(n)?;
+        self.data.get(index)
     }
 
     /// Get the `n`-th element from the end.
     pub fn nth_element_from_end(&self, n: u64) -> Option<T> {
-        let index = self.with_indices(|indices| indices.nth_element_from_end(n))?;
-        self.with_data(|data| data.get(index))
->>>>>>> a4e9a063
+        let index = self.indices.get().nth_element_from_end(n)?;
+        self.data.get(index)
     }
 
     #[inline]
-    fn with_indices<R>(&self, f: impl Fn(&StableRingBufferIndices) -> R) -> R {
-        f(self.indices.get())
-    }
-
-<<<<<<< HEAD
-    #[inline]
-=======
-    fn with_data<R>(&self, f: impl Fn(&StableVec<T, M>) -> R) -> R {
-        self.data.with(|d| {
-            let data = d.borrow();
-            f(&data)
-        })
-    }
-
->>>>>>> a4e9a063
     fn with_indices_data_mut<R>(
         &mut self,
         f: impl Fn(&mut StableRingBufferIndices, &mut StableVec<T, DataMemory>) -> R,
@@ -394,15 +352,9 @@
         test_storable_roundtrip(&StableRingBufferIndices::new(4000.try_into().unwrap()));
     }
 
-<<<<<<< HEAD
     fn check_buffer<T: Storable + Eq + Debug + Clone, DataMemory: Memory, IndicesMemory: Memory>(
         buffer: &StableRingBuffer<T, DataMemory, IndicesMemory>,
-        expected: &Vec<T>,
-=======
-    fn check_buffer<T: Storable + Eq + Debug + Clone, M: Memory>(
-        buffer: &StableRingBuffer<T, M>,
         expected: &[T],
->>>>>>> a4e9a063
     ) {
         assert_eq!(buffer.len(), expected.len() as u64);
 
@@ -413,30 +365,14 @@
         assert_eq!(None, buffer.nth_element(expected.len() as _));
     }
 
-<<<<<<< HEAD
     fn with_buffer(capacity: u64, f: impl Fn(&mut StableRingBuffer<u64, VectorMemory, VectorMemory>)) {
-=======
-    thread_local! {
-        static TEST_DATA: RefCell<StableVec<u64, VectorMemory>> =
-            RefCell::new(StableVec::new(VectorMemory::default()).unwrap());
-
-        static TEST_INDICES: RefCell<StableCell<StableRingBufferIndices, VectorMemory>> =
-            RefCell::new(StableCell::new(
-                VectorMemory::default(),
-                StableRingBufferIndices::new(2.try_into().unwrap())
-            ).unwrap());
-    }
-
-    fn with_buffer(capacity: u64, f: impl Fn(&mut StableRingBuffer<u64, VectorMemory>)) {
->>>>>>> a4e9a063
         let mock_canister_id = Principal::from_slice(&[42; 29]);
         MockContext::new()
             .with_id(mock_canister_id)
             .with_caller(mock_canister_id)
             .inject();
 
-        let mut buffer = StableRingBuffer::new(VectorMemory::default(), VectorMemory::default(), 2).unwrap();
-        buffer.clear();
+        let mut buffer = StableRingBuffer::new(VectorMemory::default(), VectorMemory::default(), NonZeroU64::new(2).unwrap()).unwrap();        buffer.clear();
         buffer.resize(capacity.try_into().unwrap());
 
         f(&mut buffer);
