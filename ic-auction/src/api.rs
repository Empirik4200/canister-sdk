use std::{cell::RefCell, rc::Rc};

use ic_canister::{generate_exports, state_getter, update, Canister};
use ic_cdk::export::candid::Principal;
use ic_helpers::metrics::Interval;

use crate::{
    error::{AuctionError, Result},
    state::{AuctionInfo, AuctionState, BiddingInfo},
};

pub trait Auction: Canister + Sized {
<<<<<<< HEAD
    #[state_getter]
    fn auction_state(&self) -> Rc<RefCell<AuctionState>>;
=======
    // TODO [CPROD-1056]: Remove default implementation as the
    // user may forget to overwrite it
    #[deprecated = "Default implementation of `auction_state` is deprecated. Please overwrite it."]
    fn auction_state(&self) -> Rc<RefCell<AuctionState>> {
        panic!("auction_state is unimplemented")
    }
>>>>>>> 68992f5c

    fn canister_pre_update(&self, method_name: &str, _method_type: ic_canister::MethodType) {
        if method_name == "run_auction" {
            if !self.auction_state().borrow().bidding_state.is_auction_due() {
                ic_cdk::println!("Too early to begin auction");
            }
        } else if let Err(auction_error) = self.run_auction() {
            ic_cdk::println!("Auction error: {auction_error:#?}");
        }
    }

    // TODO [CPROD-1056]: Remove default implementation as the
    // user may forget to overwrite it
    fn disburse_rewards(&self) -> Result<AuctionInfo> {
        panic!("disburse_rewards is unimplemented")
    }

    /// Starts the cycle auction.
    ///
    /// This method can be called only once in a [BiddingState.auction_period]. If the time elapsed
    /// since the last auction is less than the set period, [AuctionError::TooEarly] will be returned.
    ///
    /// The auction will distribute the accumulated fees in proportion to the user cycle bids, and
    /// then will update the fee ratio until the next auction.
    #[update(trait = true)]
    fn run_auction(&self) -> Result<AuctionInfo> {
        let auction_state = self.auction_state();

        if auction_state.borrow().bidding_state.bids.is_empty() {
            return Err(AuctionError::NoBids);
        }

        if !auction_state.borrow().bidding_state.is_auction_due() {
            return Err(AuctionError::TooEarlyToBeginAuction(
                auction_state
                    .borrow()
                    .bidding_state
                    .cooldown_secs_remaining(),
            ));
        }

        let result = self.disburse_rewards();

        auction_state.borrow_mut().reset_bidding_state();

        if let Ok(result) = result.clone() {
            auction_state.borrow_mut().history.push(result);
        }

        result
    }

    /// Bid cycles for the next cycle auction.
    ///
    /// This method must be called with the cycles provided in the call. The amount of cycles cannot be
    /// less than 1_000_000. The provided cycles are accepted by the canister, and the user bid is
    /// saved for the next auction.
    #[update(trait = true)]
    fn bid_cycles(&self, bidder: Principal) -> Result<u64> {
        self.auction_state().borrow_mut().bid_cycles(bidder)
    }

    /// Current information about bids and auction.
    #[update(trait = true)]
    fn bidding_info(&self) -> BiddingInfo {
        self.auction_state().borrow().bidding_info()
    }

    /// Returns the information about a previously held auction.
    #[update(trait = true)]
    fn auction_info(&self, id: usize) -> Result<AuctionInfo> {
        self.auction_state().borrow_mut().auction_info(id)
    }

    /// Returns the minimum cycles set for the canister.
    ///
    /// This value affects the fee ratio set by the auctions. The more cycles available in the canister
    /// the less proportion of the fees will be transferred to the auction participants. If the amount
    /// of cycles in the canister drops below this value, all the fees will be used for cycle auction.
    #[update(trait = true)]
    fn get_min_cycles(&self) -> u64 {
        self.auction_state().borrow().min_cycles()
    }

    /// Update the controller of the auction.
    ///
    /// Only previous controller/owner is allowed to call this method.
    #[update(trait = true)]
    fn set_controller(&self, controller: Principal) -> Result<()> {
        self.auction_state()
            .borrow_mut()
            .authorize_owner()?
            .set_controller(controller);
        Ok(())
    }

    /// Sets the minimum cycles for the canister. For more information about this value, read [get_min_cycles].
    ///
    /// Only the owner is allowed to call this method.
    #[update(trait = true)]
    fn set_min_cycles(&self, min_cycles: u64) -> Result<()> {
        self.auction_state()
            .borrow_mut()
            .authorize_owner()?
            .set_min_cycles(min_cycles);
        Ok(())
    }

    /// Sets the minimum time between two consecutive auctions, in seconds.
    ///
    /// Only the owner is allowed to call this method.
    #[update(trait = true)]
    fn set_auction_period(&self, interval: Interval) -> Result<()> {
        self.auction_state()
            .borrow_mut()
            .authorize_owner()?
            .set_auction_period(interval);
        Ok(())
    }

    // Important: This function *must* be defined to be the
    // last one in the trait because it depends on the order
    // of expansion of update/query(trait = true) methods.
    fn get_idl() -> ic_canister::Idl {
        ic_canister::generate_idl!()
    }
}

generate_exports!(Auction);<|MERGE_RESOLUTION|>--- conflicted
+++ resolved
@@ -10,17 +10,8 @@
 };
 
 pub trait Auction: Canister + Sized {
-<<<<<<< HEAD
     #[state_getter]
     fn auction_state(&self) -> Rc<RefCell<AuctionState>>;
-=======
-    // TODO [CPROD-1056]: Remove default implementation as the
-    // user may forget to overwrite it
-    #[deprecated = "Default implementation of `auction_state` is deprecated. Please overwrite it."]
-    fn auction_state(&self) -> Rc<RefCell<AuctionState>> {
-        panic!("auction_state is unimplemented")
-    }
->>>>>>> 68992f5c
 
     fn canister_pre_update(&self, method_name: &str, _method_type: ic_canister::MethodType) {
         if method_name == "run_auction" {
