use super::{error::FactoryError, FactoryState};
#[cfg(not(target_family = "wasm"))]
use ic_canister::call_virtual_responder;
use ic_canister::{
    generate_exports, generate_idl, query, state_getter, update, virtual_canister_call,
    AsyncReturn, Canister, Idl, PreUpdate,
};
use ic_exports::{
    candid::{CandidType, Nat, Principal},
    ic_base_types::PrincipalId,
    ic_cdk::export::candid::utils::ArgumentEncoder,
};
use ic_helpers::{
    candid_header::{validate_header, CandidHeader, TypeCheckResult},
    management::ManagementPrincipalExt,
};
use ic_storage::stable::Versioned;
use std::{cell::RefCell, collections::HashMap, rc::Rc};

pub trait FactoryCanister: Canister + Sized + PreUpdate {
    #[state_getter]
    fn factory_state(&self) -> Rc<RefCell<FactoryState>>;

    /// Returns the checksum of a wasm module in hex representation.
    #[query(trait = true)]
    fn get_checksum(&self) -> Result<String, FactoryError> {
        Ok(hex::encode(&self.factory_state().borrow().module()?.hash()))
    }

    /// Returns the cycles balances.
    /// If principal == None then cycles balances of factory is returned,
    /// otherwise, cycles balances of `principal` is returned.
    /// If `principal` does not exists, `None` is returned.
    #[update(trait = true)]
    fn get_cycles(&self, principal: Option<Principal>) -> AsyncReturn<Option<Nat>> {
        let fut = async move {
            if let Some(principal) = principal {
                principal.status().await.map(|status| status.cycles).ok()
            } else {
                Some(ic_exports::ic_cdk::api::canister_balance().into())
            }
        };
        Box::pin(fut)
    }

    /// Accepts cycles from other canister.
    /// Other ic-helpers can send cycles using `api::call::call_with_payment` method.
    /// Returns the actual amount of accepted cycles.
    #[update(trait = true)]
    fn top_up(&self) -> u64 {
        <Principal as ManagementPrincipalExt>::accept_cycles()
    }

    fn check_all_states<T: CandidType + Versioned>(
        &self,
    ) -> AsyncReturn<HashMap<Principal, TypeCheckResult>> {
        Box::pin(async move {
            let canisters = self.factory_state().borrow().canister_list();
            let mut results = HashMap::default();

            for canister in canisters {
                match virtual_canister_call!(canister, "state_check", (), CandidHeader).await {
                    Ok(canister_header) => {
                        results.insert(canister, validate_header::<T>(&canister_header))
                    }
                    Err(e) => results.insert(
                        canister,
                        TypeCheckResult::Error {
                            remote_version: 0,
                            current_version: T::version(),
                            error_message: format!(
                                "Failed to query canister state header: {}",
                                e.1
                            ),
                        },
                    ),
                };
            }

            results
        })
    }

    fn set_canister_code<T: CandidType + Versioned>(
        &self,
        wasm: Vec<u8>,
        state_header: CandidHeader,
    ) -> Result<u32, FactoryError> {
        let validate_res = validate_header::<T>(&state_header);
        if validate_res.is_err() {
            return Err(FactoryError::StateCheckFailed(HashMap::from([(
                self.principal(),
                validate_res,
            )])));
        }

        self.factory_state()
            .borrow_mut()
            .check_is_owner()?
            .set_canister_wasm(wasm, state_header)
    }

    #[allow(unused_variables)]
<<<<<<< HEAD
    #[allow(clippy::await_holding_refcell_ref)]
    fn create_canister<'a, T: ArgumentEncoder + 'a>(
=======
    fn create_canister<'a, T: ArgumentEncoder + Send + 'a>(
>>>>>>> 442737bd
        &'a self,
        init_args: T,
        controller: Option<Principal>,
        caller: Option<Principal>,
    ) -> AsyncReturn<'a, Result<Principal, FactoryError>> {
        Box::pin(async move {
            let state_lock = self.factory_state().borrow_mut().lock()?;

            let cycles = {
                #[cfg(target_arch = "wasm32")]
                {
                    let caller = caller.unwrap_or_else(ic_exports::ic_kit::ic::caller);

                    self.factory_state()
                        .borrow()
                        .consume_provided_cycles_or_icp(caller)
                        .await?
                }

                #[cfg(not(target_arch = "wasm32"))]
                {
                    0
                }
            };

            let principal = self
                .factory_state()
                .borrow()
                .create_canister(init_args, cycles, &state_lock, controller)?
                .await
                .map_err(|e| FactoryError::CanisterCreateFailed(e.1))?;

            self.factory_state()
                .borrow_mut()
                .register_created(principal, &state_lock)
                .expect("correct state lock");

            Ok(principal)
        })
    }

    fn upgrade_canister<T: CandidType + Versioned>(
        &mut self,
    ) -> AsyncReturn<Result<HashMap<Principal, UpgradeResult>, FactoryError>> {
        Box::pin(async move {
            let state_rc = self.factory_state();
            let state_lock = state_rc.borrow_mut().lock()?;

            let caller = ic_exports::ic_kit::ic::caller();

            let state_checks = self.check_all_states::<T>().await;
            if state_checks
                .iter()
                .any(|(_, res)| matches!(res, TypeCheckResult::Error { .. }))
            {
                return Err(FactoryError::StateCheckFailed(state_checks));
            }

            let module_hash = state_rc.borrow().module()?.hash().clone();

            let mut results = HashMap::new();
            for (canister, _) in state_checks {
                if state_rc.borrow().canisters()[&canister] == module_hash {
                    results.insert(canister, UpgradeResult::Noop);
                    continue;
                }

                let upgrader = state_rc
                    .borrow_mut()
                    .check_is_owner_internal(caller)?
                    .upgrade(canister, &state_lock)?;

                let upgrade_result = match upgrader.await {
                    Ok(()) => UpgradeResult::Upgraded,
                    Err(e) => UpgradeResult::Error(e.1),
                };

                results.insert(canister, upgrade_result);
            }

            {
                let mut state = state_rc.borrow_mut();
                let mut state = state.check_is_owner_internal(caller)?;
                for (canister, upgrade_result) in results.iter() {
                    if matches!(upgrade_result, UpgradeResult::Upgraded) {
                        state
                            .register_upgraded(*canister, &state_lock)
                            .expect("correct lock");
                    }
                }
            }

            Ok(results)
        })
    }

    #[update(trait = true)]
    fn reset_update_lock(&self) -> Result<(), FactoryError> {
        self.factory_state()
            .borrow_mut()
            .check_is_owner()?
            .release_update_lock();
        Ok(())
    }

    /// Returns the current version of canister.
    #[query(trait = true)]
    fn version(&self) -> Result<u32, FactoryError> {
        Ok(self.factory_state().borrow().module()?.version())
    }

    /// Returns the number of canisters created by the factory.
    #[query(trait = true)]
    fn length(&self) -> usize {
        self.factory_state().borrow().canister_count()
    }

    /// Returns a vector of all canisters created by the factory.
    #[query(trait = true)]
    fn get_all(&self) -> Vec<Principal> {
        self.factory_state().borrow().canister_list()
    }

    /// Returns the ICP fee amount for canister creation.
    #[query(trait = true)]
    fn get_icp_fee(&self) -> u64 {
        self.factory_state().borrow().icp_fee()
    }

    /// Sets the ICP fee amount for canister creation. This method can only be called
    /// by the factory controller.
    #[update(trait = true)]
    fn set_icp_fee(&self, e8s: u64) -> Result<(), FactoryError> {
        self.factory_state()
            .borrow_mut()
            .check_is_owner()?
            .set_icp_fee(e8s)
    }

    /// Returns the principal that will receive the ICP fees.
    #[query(trait = true)]
    fn get_icp_to(&self) -> Principal {
        self.factory_state().borrow().icp_to()
    }

    /// Sets the principal that will receive the ICP fees. This method can only be called
    /// by the factory controller.
    #[update(trait = true)]
    fn set_icp_to(&self, to: Principal) -> Result<(), FactoryError> {
        self.factory_state()
            .borrow_mut()
            .check_is_owner()?
            .set_fee_to(to)
    }

    /// Returns the ICPs transferred to the factory by the caller. This method returns all
    /// not used ICP minus transaction fee.
    #[update(trait = true)]
    fn refund_icp(&self) -> AsyncReturn<Result<u64, FactoryError>> {
        use ic_exports::ledger_canister::{Subaccount, DEFAULT_TRANSFER_FEE};
        use ic_helpers::ledger::LedgerPrincipalExt;

        let ledger = self.factory_state().borrow().ledger_principal();
        Box::pin(async move {
            let caller = ic_exports::ic_kit::ic::caller();
            let balance = ledger
                .get_balance(
                    ic_exports::ic_kit::ic::id(),
                    Some(Subaccount::from(&PrincipalId(caller))),
                )
                .await
                .map_err(FactoryError::LedgerError)?;

            if balance < DEFAULT_TRANSFER_FEE.get_e8s() {
                // Nothing to refund
                return Ok(0);
            }

            ledger
                .transfer(
                    caller,
                    balance,
                    Some(Subaccount::from(&PrincipalId(caller))),
                    None,
                )
                .await
                .map_err(FactoryError::LedgerError)
        })
    }

    /// Sets the factory controller principal.
    #[update(trait = true)]
    fn set_controller(&self, controller: Principal) -> Result<(), FactoryError> {
        self.factory_state()
            .borrow_mut()
            .check_is_owner()?
            .set_controller(controller)
    }

    /// Returns the factory controller principal.
    #[query(trait = true)]
    fn get_controller(&self) -> Principal {
        self.factory_state().borrow().controller()
    }

    /// Returns the AccountIdentifier for the caller subaccount in the factory account.
    #[query(trait = true)]
    fn get_ledger_account_id(&self) -> String {
        use ic_exports::{
            ic_kit::ic,
            ledger_canister::{AccountIdentifier, Subaccount},
        };

        let factory_id = ic::id();
        let caller = ic::caller();
        let account = AccountIdentifier::new(
            PrincipalId(factory_id),
            Some(Subaccount::from(&PrincipalId(caller))),
        );

        account.to_hex()
    }

    // Important: This function *must* be defined to be the
    // last one in the trait because it depends on the order
    // of expansion of update/query(trait = true) methods.
    fn get_idl() -> Idl {
        generate_idl!()
    }

    #[allow(clippy::await_holding_refcell_ref)]
    fn drop_canister(
        &self,
        canister_id: Principal,
        caller: Option<Principal>,
    ) -> AsyncReturn<Result<(), FactoryError>> {
        Box::pin(async move {
            let state_lock = self.factory_state().borrow_mut().lock()?;
            let caller = caller.unwrap_or_else(ic_exports::ic_kit::ic::caller);

            self.factory_state()
                .borrow_mut()
                .check_is_owner_internal(caller)?
                .drop_canister(canister_id, &state_lock)
                .await?;

            self.factory_state()
                .borrow_mut()
                .check_is_owner_internal(caller)?
                .register_dropped(canister_id, &state_lock)
        })
    }
}

#[derive(Debug, CandidType)]
pub enum UpgradeResult {
    Noop,
    Upgraded,
    Error(String),
}

generate_exports!(FactoryCanister);<|MERGE_RESOLUTION|>--- conflicted
+++ resolved
@@ -101,12 +101,8 @@
     }
 
     #[allow(unused_variables)]
-<<<<<<< HEAD
     #[allow(clippy::await_holding_refcell_ref)]
-    fn create_canister<'a, T: ArgumentEncoder + 'a>(
-=======
     fn create_canister<'a, T: ArgumentEncoder + Send + 'a>(
->>>>>>> 442737bd
         &'a self,
         init_args: T,
         controller: Option<Principal>,
