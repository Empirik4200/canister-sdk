[package]
edition = "2021"
name = "ic-helpers"
version = "0.3.12"

[features]
default = []
agent = ["ic-agent", "garcon"]

[dependencies]
ledger-canister = {git = "https://github.com/dfinity/ic", branch = "rc--2022-09-11_18-31"}
ic-ledger-core = {git = "https://github.com/dfinity/ic", branch = "rc--2022-09-11_18-31"}
ic-base-types = {git = "https://github.com/dfinity/ic", branch = "rc--2022-09-11_18-31"}
ic-ic00-types = {git = "https://github.com/dfinity/ic", branch = "rc--2022-09-11_18-31"}
async-trait = "0.1"
hex = "0.4"
ic-cdk = "0.5"
candid = "0.7"
ic-kit = { git = "https://github.com/infinity-swap/ic-kit", tag = "v0.4.6" }
num-traits = "0.2"
serde = "1.0"
serde_json = "1.0"
sha2 = "0.9"
serde_bytes = "0.11.2"
serde_cbor = "0.11.2"
<<<<<<< HEAD
=======
ic-ic00-types = {git = "https://github.com/dfinity/ic", branch = "rc--2022-05-18_18-31"}
stable-structures = { git = "https://github.com/dfinity/ic" }
>>>>>>> 8ada2312
thiserror = "1.0"
ic-canister = { path = "../ic-canister/ic-canister", package = "ic-canister" }
ic-canister-macros = { path = "../ic-canister/ic-canister-macros", package = "ic-canister-macros" }
ic-storage = { path = "../ic-storage" }
leb128 = "0.2.5"
ic-agent = { version = "0.20", optional = true }
garcon = { version = "0.2", optional = true}
libsecp256k1 = { version = "0.7", optional = false}
k256 = { version = "0.11" }
auto_ops = "0.3"
crypto-bigint = { version = "0.4", features = ["serde"] }
num-bigint = "0.4"
subtle = "2"
binread = "2.2"

# This dependency is not used direcly, but we must enable `custom` feature for it to compile for wasm32 target.
[target.'cfg(target = "wasm32-unknown-unknown")'.dependencies]
getrandom = { version = "0.2.6", features = ["custom"]}<|MERGE_RESOLUTION|>--- conflicted
+++ resolved
@@ -23,11 +23,8 @@
 sha2 = "0.9"
 serde_bytes = "0.11.2"
 serde_cbor = "0.11.2"
-<<<<<<< HEAD
-=======
 ic-ic00-types = {git = "https://github.com/dfinity/ic", branch = "rc--2022-05-18_18-31"}
 stable-structures = { git = "https://github.com/dfinity/ic" }
->>>>>>> 8ada2312
 thiserror = "1.0"
 ic-canister = { path = "../ic-canister/ic-canister", package = "ic-canister" }
 ic-canister-macros = { path = "../ic-canister/ic-canister-macros", package = "ic-canister-macros" }
