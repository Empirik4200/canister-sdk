# A crate with all of the ic exports that is used in other dependencies 
# needed to simplify the process of upgrading ic deps in other projects

[package]
name = "ic-exports"
version.workspace = true
edition.workspace = true

[features]
default = []
state-machine = ["ic-state-machine-tests"]
ledger = ["ic-icrc1-ledger", "ic-ledger-canister-core", "icp-ledger", "icrc-ledger-types"]

[dependencies]
ic-cdk = { workspace = true }
ic-cdk-macros = { workspace = true }
ic-cdk-timers = { workspace = true }
ic-kit = { workspace = true }
ic-stable-structures = { workspace = true }

ic-base-types = { workspace = true }
ic-ic00-types = { workspace = true }

<<<<<<< HEAD
ic-kit = { path = "../ic-kit" }
=======
# Do not remove: This fixes the getrandom deployment in wasm canisters
ic-crypto-getrandom-for-wasm = { workspace = true }

ic-icrc1-ledger = { workspace = true, optional = true }
ic-ledger-canister-core = { workspace = true, optional = true }
icp-ledger = { workspace = true, optional = true }
icrc-ledger-types = { workspace = true, optional = true }
>>>>>>> 5292be08

ic-state-machine-tests = { workspace = true, optional = true }<|MERGE_RESOLUTION|>--- conflicted
+++ resolved
@@ -15,15 +15,14 @@
 ic-cdk = { workspace = true }
 ic-cdk-macros = { workspace = true }
 ic-cdk-timers = { workspace = true }
-ic-kit = { workspace = true }
+
 ic-stable-structures = { workspace = true }
+
+ic-kit = { path = "../ic-kit" }
 
 ic-base-types = { workspace = true }
 ic-ic00-types = { workspace = true }
 
-<<<<<<< HEAD
-ic-kit = { path = "../ic-kit" }
-=======
 # Do not remove: This fixes the getrandom deployment in wasm canisters
 ic-crypto-getrandom-for-wasm = { workspace = true }
 
@@ -31,6 +30,5 @@
 ic-ledger-canister-core = { workspace = true, optional = true }
 icp-ledger = { workspace = true, optional = true }
 icrc-ledger-types = { workspace = true, optional = true }
->>>>>>> 5292be08
 
 ic-state-machine-tests = { workspace = true, optional = true }